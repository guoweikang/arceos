[workspace]
resolver = "2"

members = [
    "apps/display",
    "apps/exception",
    "apps/helloworld",
    "apps/memtest",
    "apps/fs/shell",
    "apps/net/echoserver",
    "apps/net/httpclient",
    "apps/net/httpserver",
    "apps/net/udpserver",
    "apps/task/parallel",
    "apps/task/sleep",
    "apps/task/yield",
    "apps/task/priority",
    "apps/syscall/junior",
    "apps/syscall/libc_static",
    "apps/syscall/libc_dynamic",

    "crates/allocator",
    "crates/arm_gic",
    "crates/arm_pl011",
    "crates/axerrno",
    "crates/axfs_devfs",
    "crates/axfs_ramfs",
    "crates/axfs_vfs",
    "crates/axio",
    "crates/capability",
    "crates/crate_interface",
    "crates/driver_block",
    "crates/driver_common",
    "crates/driver_display",
    "crates/driver_net",
    "crates/driver_pci",
    "crates/driver_virtio",
    "crates/flatten_objects",
    "crates/handler_table",
    "crates/kernel_guard",
    "crates/lazy_init",
    "crates/linked_list",
    "crates/memory_addr",
    "crates/page_table",
    "crates/page_table_entry",
    "crates/percpu",
    "crates/percpu_macros",
    "crates/ratio",
    "crates/scheduler",
    "crates/slab_allocator",
    "crates/spinlock",
    "crates/timer_list",
    "crates/tuple_for_each",

    "modules/axalloc",
    "modules/axconfig",
    "modules/axdisplay",
    "modules/axdriver",
    "modules/axfs",
    "modules/axhal",
    "modules/axlog",
    "modules/axnet",
    "modules/axruntime",
    "modules/axsync",
    "modules/axtask",
    "modules/axmem",
    "modules/axprocess",
    "modules/axsignal",

    "ulib/libax",
<<<<<<< HEAD
    "ulib/starry_libax",
    
]
=======
]

[profile.release]
lto = true

[patch.crates-io]
crate_interface = { path = "crates/crate_interface" }
>>>>>>> c7abd410
<|MERGE_RESOLUTION|>--- conflicted
+++ resolved
@@ -68,16 +68,12 @@
     "modules/axsignal",
 
     "ulib/libax",
-<<<<<<< HEAD
     "ulib/starry_libax",
     
-]
-=======
 ]
 
 [profile.release]
 lto = true
 
 [patch.crates-io]
-crate_interface = { path = "crates/crate_interface" }
->>>>>>> c7abd410
+crate_interface = { path = "crates/crate_interface" }