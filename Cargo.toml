--- conflicted
+++ resolved
@@ -2,24 +2,6 @@
 resolver = "2"
 
 members = [
-<<<<<<< HEAD
-    "apps/display",
-    "apps/exception",
-    "apps/helloworld",
-    "apps/memtest",
-    "apps/fs/shell",
-    "apps/net/echoserver",
-    "apps/net/httpclient",
-    "apps/net/httpserver",
-    "apps/net/udpserver",
-    "apps/task/parallel",
-    "apps/task/sleep",
-    "apps/task/yield",
-    "apps/task/priority",
-    "apps/syscall/junior",
-
-=======
->>>>>>> 84b457ef
     "crates/allocator",
     "crates/arm_gic",
     "crates/arm_pl011",
@@ -65,14 +47,6 @@
     "modules/axruntime",
     "modules/axsync",
     "modules/axtask",
-<<<<<<< HEAD
-    "modules/axmem",
-    "modules/axprocess",
-
-    "ulib/libax",
-    "ulib/starry_libax",
-    
-=======
     "modules/axprocess",
     "modules/axsignal",
 
@@ -100,7 +74,6 @@
     "apps/task/priority",
     "apps/task/tls",
     "apps/oscomp",
->>>>>>> 84b457ef
 ]
 
 [profile.release]
