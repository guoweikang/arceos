--- conflicted
+++ resolved
@@ -1,24 +1,8 @@
-<<<<<<< HEAD
-<<<<<<< HEAD
 #include <arpa/inet.h>
 #include <netdb.h>
 #include <netinet/in.h>
 #include <stdio.h>
 #include <string.h>
-=======
-=======
-#include <arpa/inet.h>
->>>>>>> 84b457ef
-#include <netdb.h>
-#include <netinet/in.h>
-#include <stdio.h>
-#include <string.h>
-<<<<<<< HEAD
-#include <arpa/inet.h>
-#include <netinet/in.h>
->>>>>>> 322a8c34d08df4a657daf4bb67e4031480162883
-=======
->>>>>>> 84b457ef
 #include <sys/socket.h>
 
 const char request[] = "\
@@ -32,59 +16,35 @@
     puts("Hello, ArceOS C HTTP client!");
     int sock = socket(AF_INET, SOCK_STREAM, IPPROTO_TCP);
     if (sock == -1) {
-<<<<<<< HEAD
-        puts("socket() error!");
-=======
         perror("socket() error");
->>>>>>> 322a8c34d08df4a657daf4bb67e4031480162883
         return -1;
     }
     struct addrinfo *res;
 
     if (getaddrinfo("ident.me", NULL, NULL, &res) != 0) {
-<<<<<<< HEAD
-        puts("getaddrinfo() error!");
-=======
         perror("getaddrinfo() error");
->>>>>>> 322a8c34d08df4a657daf4bb67e4031480162883
         return -1;
     }
     char str[INET_ADDRSTRLEN];
     if (inet_ntop(AF_INET, &(((struct sockaddr_in *)(res->ai_addr))->sin_addr), str,
                   INET_ADDRSTRLEN) == NULL) {
-<<<<<<< HEAD
-        puts("inet_ntop() error!");
-=======
         perror("inet_ntop() error");
->>>>>>> 322a8c34d08df4a657daf4bb67e4031480162883
         return -1;
     }
     printf("IP: %s\n", str);
     ((struct sockaddr_in *)(res->ai_addr))->sin_port = htons(80);
     if (connect(sock, res->ai_addr, sizeof(*(res->ai_addr))) != 0) {
-<<<<<<< HEAD
-        puts("connect() error!");
-=======
         perror("connect() error");
->>>>>>> 322a8c34d08df4a657daf4bb67e4031480162883
         return -1;
     }
     char rebuf[2000] = {};
     if (send(sock, request, strlen(request), 0) == -1) {
-<<<<<<< HEAD
-        puts("send() error!");
-=======
         perror("send() error");
->>>>>>> 322a8c34d08df4a657daf4bb67e4031480162883
         return -1;
     }
     ssize_t l = recv(sock, rebuf, 2000, 0);
     if (l == -1) {
-<<<<<<< HEAD
-        puts("recv() error!");
-=======
         perror("recv() error");
->>>>>>> 322a8c34d08df4a657daf4bb67e4031480162883
         return -1;
     }
     rebuf[l] = '\0';
