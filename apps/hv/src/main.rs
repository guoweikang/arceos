--- conflicted
+++ resolved
@@ -5,47 +5,40 @@
 #[macro_use]
 extern crate libax;
 
-<<<<<<< HEAD
 #[cfg(target_arch = "riscv64")]
 use dtb_riscv64::MachineMeta;
 #[cfg(target_arch = "aarch64")]
 use dtb_aarch64::MachineMeta;
 #[cfg(target_arch = "aarch64")]
 use aarch64_config::GUEST_KERNEL_BASE_VADDR;
+#[cfg(target_arch = "aarch64")]
 use libax::{
     hv::{
         self, GuestPageTable, GuestPageTableTrait, HyperCraftHalImpl, PerCpu,
         Result, VCpu, VmCpus, VM,
-=======
+    },
+    info,
+};
+#[cfg(not(target_arch = "aarch64"))]
 use libax::{
     hv::{
         self, GuestPageTable, GuestPageTableTrait, HyperCallMsg, HyperCraftHalImpl, PerCpu, Result,
         VCpu, VmCpus, VmExitInfo, VM, phys_to_virt,
->>>>>>> 3d3d994b
     },
     info,
 };
+
+use page_table_entry::MappingFlags;
+
 #[cfg(target_arch = "riscv64")]
-use libax::{
-    hv::{HyperCallMsg,VmExitInfo}
-};
-use page_table_entry::MappingFlags;
-
-#[cfg(target_arch = "riscv64")]
-<<<<<<< HEAD
 mod dtb_riscv64;
 #[cfg(target_arch = "aarch64")]
 mod dtb_aarch64;
 #[cfg(target_arch = "aarch64")]
 mod aarch64_config;
-=======
-mod dtb;
-#[cfg(target_arch = "riscv64")]
-use dtb::MachineMeta;
 
 #[cfg(target_arch = "x86_64")]
 mod x64;
->>>>>>> 3d3d994b
 
 #[no_mangle]
 fn main(hart_id: usize) {
@@ -73,7 +66,6 @@
         info!("vm run cpu{}", hart_id);
         vm.run(0);
     }
-<<<<<<< HEAD
     #[cfg(target_arch = "aarch64")]
     {
         // boot cpu
@@ -97,8 +89,6 @@
         vm.run(0);
     }
     #[cfg(target_arch = "x86_64")]
-=======
-    #[cfg(target_arch = "x86_64")]
     {
         println!("into main {}", hart_id);
 
@@ -119,8 +109,7 @@
 
         return;
     }
-    #[cfg(not(any(target_arch = "riscv64", target_arch = "x86_64")))]
->>>>>>> 3d3d994b
+    #[cfg(not(any(target_arch = "riscv64", target_arch = "x86_64", target_arch = "aarch64")))]
     {
         panic!("Other arch is not supported yet!")
     }
