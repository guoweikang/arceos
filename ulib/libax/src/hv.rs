--- conflicted
+++ resolved
@@ -16,9 +16,5 @@
 #[cfg(target_arch = "aarch64")]
 pub use axruntime::{
     VM_ARRAY, VM_MAX_NUM, 
-<<<<<<< HEAD
-    is_vcpu_init_ok, is_vcpu_primary_ok, init_vm_vcpu, add_vm, print_vm, run_vm_vcpu
-=======
     is_vcpu_init_ok, is_vcpu_primary_ok, init_vm_vcpu, add_vm, add_vm_vcpu, print_vm, run_vm_vcpu
->>>>>>> a563bf4d
 };