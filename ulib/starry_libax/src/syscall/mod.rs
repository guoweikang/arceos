--- conflicted
+++ resolved
@@ -168,7 +168,6 @@
         ),
 
         FCNTL64 => syscall_fcntl64(args[0] as usize, args[1] as usize, args[2] as usize),
-<<<<<<< HEAD
         SYSINFO => syscall_sysinfo(args[0] as *mut SysInfo),
         SETITIMER => syscall_settimer(
             args[0] as usize,
@@ -253,7 +252,6 @@
         MEMBARRIER => 0,
         SIGTIMEDWAIT => 0,
         SYSLOG => 0,
-=======
 
         SOCKET => syscall_socket(args[0], args[1], args[2]),
         BIND => syscall_bind(args[0], args[1] as *const u8, args[2]),
@@ -281,7 +279,6 @@
             syscall_set_sock_opt(args[0], args[1], args[2], args[3] as *const u8, args[4])
         }
 
->>>>>>> 84d07173
         _ => {
             error!("Invalid Syscall Id: {}!", syscall_id);
             // return -1;
