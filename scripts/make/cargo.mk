--- conflicted
+++ resolved
@@ -15,8 +15,11 @@
 features-$(FS) += libax/fs
 features-$(NET) += libax/net
 features-$(GRAPHIC) += libax/display
-features-$(HV) += libax/hv libax/irq
+features-$(HV) += libax/hv 
 
+ifeq ($(ARCH), x86_64)
+  features-$(HV) += libax/irq
+endif
 
 ifeq ($(BUS),pci)
   features-y += libax/bus-pci
@@ -57,17 +60,11 @@
 rustc_flags := -Clink-args="-T$(LD_SCRIPT) -no-pie"
 # rustc_flags := -Clink-args="-T$(LD_SCRIPT)" -C relocation-model=static
 
-<<<<<<< HEAD
-# ifeq ($(HV), y)
-#   rustc_flags += -Ctarget-feature=+h
-# endif 
-=======
 ifeq ($(HV), y)
   ifeq ($(ARCH), riscv64)
     rustc_flags += -Ctarget-feature=+h
   endif
 endif 
->>>>>>> 3d3d994b
 
 define cargo_build
   cargo rustc $(build_args) $(1) -- $(rustc_flags)
