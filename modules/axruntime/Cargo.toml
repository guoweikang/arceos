[package]
name = "axruntime"
version = "0.1.0"
edition = "2021"
authors = ["Yuekai Jia <equation618@gmail.com>"]
description = "Runtime library of ArceOS"
license = "GPL-3.0-or-later OR Apache-2.0"
homepage = "https://github.com/rcore-os/arceos"
repository = "https://github.com/rcore-os/arceos/tree/main/modules/axruntime"
documentation = "https://rcore-os.github.io/arceos/axruntime/index.html"

[features]
alloc = ["dep:axalloc"]
paging = ["alloc", "axhal/paging", "dep:lazy_init"]
irq = ["axhal/irq", "axtask?/irq"]
multitask = ["alloc", "axtask/multitask"]
smp = ["axhal/smp", "spinlock/smp"]

fs = ["alloc", "paging", "axdriver/virtio-blk", "dep:axfs"] # TODO: remove "paging"
net = ["alloc", "paging", "axdriver/virtio-net", "dep:axnet"]
display = ["alloc", "paging", "axdriver/virtio-gpu", "dep:axdisplay"]

default = ["axtask?/default"]

hv = ["alloc", "dep:hypercraft", "axhal/hv", "dep:page_table", "dep:page_table_entry"]

[dependencies]
spin = "0.9"
bitflags = "1.3"
lazy_static = { version = "1.4.0", features = ["spin_no_std"] }
percpu = { path = "../../crates/percpu" }
kernel_guard = { path = "../../crates/kernel_guard" }
spinlock = { path = "../../crates/spinlock" }
lazy_init = { path = "../../crates/lazy_init", optional = true }
crate_interface = { path = "../../crates/crate_interface" }
axalloc = { path = "../axalloc", optional = true }
axconfig = { path = "../axconfig" }
axdriver = { path = "../axdriver", optional = true }
axhal = { path = "../axhal" }
axlog = { path = "../axlog" }
axfs = { path = "../axfs", optional = true }
axnet = { path = "../axnet", optional = true }
axdisplay = { path = "../axdisplay", optional = true }
axtask = { path = "../axtask", default-features = false, optional = true }
hypercraft = { path = "../../crates/hypercraft", optional = true }
page_table = { path = "../../crates/page_table", optional = true }
<<<<<<< HEAD
page_table_entry = { path = "../../crates/page_table_entry", features = ["hv"], optional = true }
=======
page_table_entry = { path = "../../crates/page_table_entry", optional = true }

[target.'cfg(target_arch = "x86_64")'.dependencies]
x86 = "0.52"
x86_64 = "0.14"
x2apic = "0.4"
raw-cpuid = "11.0"
>>>>>>> 3d3d994b
<|MERGE_RESOLUTION|>--- conflicted
+++ resolved
@@ -44,14 +44,10 @@
 axtask = { path = "../axtask", default-features = false, optional = true }
 hypercraft = { path = "../../crates/hypercraft", optional = true }
 page_table = { path = "../../crates/page_table", optional = true }
-<<<<<<< HEAD
 page_table_entry = { path = "../../crates/page_table_entry", features = ["hv"], optional = true }
-=======
-page_table_entry = { path = "../../crates/page_table_entry", optional = true }
 
 [target.'cfg(target_arch = "x86_64")'.dependencies]
 x86 = "0.52"
 x86_64 = "0.14"
 x2apic = "0.4"
-raw-cpuid = "11.0"
->>>>>>> 3d3d994b
+raw-cpuid = "11.0"