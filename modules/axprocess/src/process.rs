--- conflicted
+++ resolved
@@ -633,16 +633,12 @@
         // 新开的进程/线程返回值为0
         trap_frame.set_ret_code(0);
         if flags.contains(CloneFlags::CLONE_SETTLS) {
-<<<<<<< HEAD
             #[cfg(not(target_arch = "x86_64"))]
             trap_frame.set_tls(tls);
             #[cfg(target_arch = "x86_64")]
             unsafe {
                 new_task.set_tls_force(tls);
             }
-=======
-            trap_frame.set_tls(tls);
->>>>>>> 3c373c2b
         }
 
         // 设置用户栈
