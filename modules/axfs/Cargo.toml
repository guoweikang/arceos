[package]
name = "axfs"
version = "0.1.0"
edition = "2021"
authors = ["Yuekai Jia <equation618@gmail.com>"]
description = "ArceOS filesystem module"
license = "GPL-3.0-or-later OR Apache-2.0"
homepage = "https://github.com/rcore-os/arceos"
repository = "https://github.com/rcore-os/arceos/tree/main/modules/axfs"
documentation = "https://rcore-os.github.io/arceos/axfs/index.html"

[features]
devfs = ["dep:axfs_devfs"]
ramfs = ["dep:axfs_ramfs"]
procfs = ["dep:axfs_ramfs"]
sysfs = ["dep:axfs_ramfs"]
fatfs = ["dep:fatfs"]
myfs = ["dep:crate_interface"]
macro = []
use-ramdisk = []
<<<<<<< HEAD
default = ["devfs", "ramfs", "fatfs", "macro"]
=======
monolithic = []
default = ["devfs", "ramfs", "fatfs", "procfs", "sysfs"]
>>>>>>> 84b457ef

[dependencies]
log = "0.4"
cfg-if = "1.0"
lazy_init = { path = "../../crates/lazy_init" }
capability = { path = "../../crates/capability" }
driver_block = { path = "../../crates/driver_block" }
axio = { path = "../../crates/axio", features = ["alloc"] }
axerrno = { path = "../../crates/axerrno" }
axfs_vfs = { path = "../../crates/axfs_vfs" }
axfs_devfs = { path = "../../crates/axfs_devfs", optional = true }
axfs_ramfs = { path = "../../crates/axfs_ramfs", optional = true }
axdriver = { path = "../axdriver", features = ["block"] }
axsync = { path = "../axsync" }
crate_interface = { path = "../../crates/crate_interface", optional = true }
bitflags = "2.0"

[dependencies.fatfs]
git = "https://github.com/rafalh/rust-fatfs"
rev = "a3a834e"
optional = true
default-features = false
features = [ # no std
    "alloc",
    "lfn",
    "log_level_trace",
    "unicode",
]

[dev-dependencies]
axdriver = { path = "../axdriver", features = ["block", "ramdisk"] }
driver_block = { path = "../../crates/driver_block", features = ["ramdisk"] }
axsync = { path = "../axsync", features = ["multitask"] }
axtask = { path = "../axtask", features = ["test"] }<|MERGE_RESOLUTION|>--- conflicted
+++ resolved
@@ -16,14 +16,9 @@
 sysfs = ["dep:axfs_ramfs"]
 fatfs = ["dep:fatfs"]
 myfs = ["dep:crate_interface"]
-macro = []
 use-ramdisk = []
-<<<<<<< HEAD
-default = ["devfs", "ramfs", "fatfs", "macro"]
-=======
 monolithic = []
 default = ["devfs", "ramfs", "fatfs", "procfs", "sysfs"]
->>>>>>> 84b457ef
 
 [dependencies]
 log = "0.4"
