--- conflicted
+++ resolved
@@ -92,11 +92,7 @@
                 } else if socket.can_send() {
                     // TODO: size
                     socket.send_slice(buf, addr).map_err(|e| match e {
-<<<<<<< HEAD
-                        SendError::BufferFull => AxError::Again,
-=======
                         SendError::BufferFull => AxError::WouldBlock,
->>>>>>> 322a8c34d08df4a657daf4bb67e4031480162883
                         SendError::Unaddressable => {
                             ax_err_type!(ConnectionRefused, "socket send() failed")
                         }
@@ -104,24 +100,13 @@
                     Ok(buf.len())
                 } else {
                     // tx buffer is full
-<<<<<<< HEAD
-                    Err(AxError::Again)
-=======
                     Err(AxError::WouldBlock)
->>>>>>> 322a8c34d08df4a657daf4bb67e4031480162883
                 }
             }) {
                 Ok(n) => {
                     SOCKET_SET.poll_interfaces();
                     return Ok(n);
                 }
-<<<<<<< HEAD
-<<<<<<< HEAD
-                Err(AxError::Again) => axtask::yield_now(),
-=======
-                Err(AxError::WouldBlock) => axtask::yield_now(),
->>>>>>> 322a8c34d08df4a657daf4bb67e4031480162883
-=======
                 Err(AxError::WouldBlock) => {
                     if self.nonblock {
                         return Err(AxError::WouldBlock);
@@ -129,7 +114,6 @@
                         axtask::yield_now()
                     }
                 }
->>>>>>> d6716b09
                 Err(e) => return Err(e),
             }
         }
@@ -147,39 +131,16 @@
                     ax_err!(NotConnected, err)
                 } else if socket.can_recv() {
                     // data available
-<<<<<<< HEAD
-                    // TODO: use socket.recv(|buf| {...})
-                    match socket.recv_slice(buf) {
-                        Ok(x) => Ok(x),
-<<<<<<< HEAD
-                        Err(_) => Err(AxError::Again),
-                    }
-                } else {
-                    // no more data
-                    Err(AxError::Again)
-=======
-                        Err(_) => Err(AxError::WouldBlock),
-                    }
-=======
                     op(socket)
->>>>>>> d6716b09
                 } else {
                     // no more data
                     Err(AxError::WouldBlock)
->>>>>>> 322a8c34d08df4a657daf4bb67e4031480162883
                 }
             }) {
                 Ok(x) => {
                     SOCKET_SET.poll_interfaces();
                     return Ok(x);
                 }
-<<<<<<< HEAD
-<<<<<<< HEAD
-                Err(AxError::Again) => axtask::yield_now(),
-=======
-                Err(AxError::WouldBlock) => axtask::yield_now(),
->>>>>>> 322a8c34d08df4a657daf4bb67e4031480162883
-=======
                 Err(AxError::WouldBlock) => {
                     if self.nonblock {
                         return Err(AxError::WouldBlock);
@@ -187,7 +148,6 @@
                         axtask::yield_now()
                     }
                 }
->>>>>>> d6716b09
                 Err(e) => return Err(e),
             }
         }
@@ -232,50 +192,8 @@
     /// Recv data in the given buffer from the remote address to which it is connected.
     pub fn recv(&self, buf: &mut [u8]) -> AxResult<usize> {
         let peeraddr = self.peer_addr()?;
-<<<<<<< HEAD
-        let handle = self
-            .handle
-            .ok_or_else(|| ax_err_type!(InvalidInput, "socket recv() failed"))?;
-        loop {
-            SOCKET_SET.poll_interfaces();
-            match SOCKET_SET.with_socket_mut::<udp::Socket, _, _>(handle, |socket| {
-                if !socket.is_open() {
-                    // not connected
-                    ax_err!(NotConnected, "socket recv() failed")
-                } else if socket.can_recv() {
-                    // data available
-                    // TODO: use socket.recv(|buf| {...})
-                    match socket.recv_slice(buf) {
-                        Ok(x) => {
-                            if x.1 == peeraddr {
-                                // filter data from the remote address to which it is connected.
-                                Ok(x.0)
-                            } else {
-<<<<<<< HEAD
-                                Err(AxError::Again)
-                            }
-                        }
-                        Err(_) => Err(AxError::Again),
-                    }
-                } else {
-                    // no more data
-                    Err(AxError::Again)
-=======
-                                Err(AxError::WouldBlock)
-                            }
-                        }
-                        Err(_) => Err(AxError::WouldBlock),
-                    }
-                } else {
-                    // no more data
-                    Err(AxError::WouldBlock)
->>>>>>> 322a8c34d08df4a657daf4bb67e4031480162883
-                }
-            }) {
-=======
         self.recv_impl(
             |socket| match socket.recv_slice(buf) {
->>>>>>> d6716b09
                 Ok(x) => {
                     if x.1 == peeraddr {
                         // filter data from the remote address to which it is connected.
@@ -284,21 +202,10 @@
                         Err(AxError::WouldBlock)
                     }
                 }
-<<<<<<< HEAD
-<<<<<<< HEAD
-                Err(AxError::Again) => axtask::yield_now(),
-=======
-                Err(AxError::WouldBlock) => axtask::yield_now(),
->>>>>>> 322a8c34d08df4a657daf4bb67e4031480162883
-                Err(e) => return Err(e),
-            }
-        }
-=======
                 Err(_) => Err(AxError::WouldBlock),
             },
             "socket recv() failed",
         )
->>>>>>> d6716b09
     }
 
     /// Close the socket.
@@ -313,47 +220,6 @@
 
     /// Receives data from the socket, stores it in the given buffer, without removing it from the queue.
     pub fn peek_from(&self, buf: &mut [u8]) -> AxResult<(usize, SocketAddr)> {
-<<<<<<< HEAD
-        let handle = self
-            .handle
-            .ok_or_else(|| ax_err_type!(InvalidInput, "socket recv() failed"))?;
-        loop {
-            SOCKET_SET.poll_interfaces();
-            match SOCKET_SET.with_socket_mut::<udp::Socket, _, _>(handle, |socket| {
-                if !socket.is_open() {
-                    // not connected
-                    ax_err!(NotConnected, "socket recv() failed")
-                } else if socket.can_recv() {
-                    // data available
-                    // TODO: use socket.recv(|buf| {...})
-                    match socket.peek_slice(buf) {
-                        Ok(x) => Ok((x.0, *x.1)),
-<<<<<<< HEAD
-                        Err(_) => Err(AxError::Again),
-                    }
-                } else {
-                    // no more data
-                    Err(AxError::Again)
-=======
-                        Err(_) => Err(AxError::WouldBlock),
-                    }
-                } else {
-                    // no more data
-                    Err(AxError::WouldBlock)
->>>>>>> 322a8c34d08df4a657daf4bb67e4031480162883
-                }
-            }) {
-                Ok(x) => {
-                    SOCKET_SET.poll_interfaces();
-                    return Ok(x);
-                }
-<<<<<<< HEAD
-                Err(AxError::Again) => axtask::yield_now(),
-=======
-                Err(AxError::WouldBlock) => axtask::yield_now(),
->>>>>>> 322a8c34d08df4a657daf4bb67e4031480162883
-                Err(e) => return Err(e),
-=======
         self.recv_impl(
             |socket| match socket.peek_slice(buf) {
                 Ok(x) => Ok((x.0, *x.1)),
@@ -371,7 +237,6 @@
         SOCKET_SET.with_socket_mut::<udp::Socket, _, _>(self.handle, |socket| {
             if !socket.is_open() {
                 debug!("    udp socket close");
->>>>>>> d6716b09
             }
             Ok(PollState {
                 readable: socket.is_open() && socket.can_recv(),
