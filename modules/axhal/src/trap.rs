//! Trap handling.
<<<<<<< HEAD

use crate_interface::{call_interface, def_interface};
use memory_addr::VirtAddr;
use page_table::MappingFlags;
=======

use crate_interface::{call_interface, def_interface};

>>>>>>> 322a8c34
/// Trap handler interface.
///
/// This trait is defined with the [`#[def_interface]`][1] attribute. Users
/// should implement it with [`#[impl_interface]`][2] in any other crate.
///
/// [1]: crate_interface::def_interface
/// [2]: crate_interface::impl_interface
#[def_interface]
pub trait TrapHandler {
    /// Handles interrupt requests for the given IRQ number.
    fn handle_irq(irq_num: usize);
    // more e.g.: handle_page_fault();
    // 需要分离用户态使用
    #[cfg(feature = "macro")]
    fn handle_syscall(syscall_id: usize, args: [usize; 6]) -> isize;

    #[cfg(feature = "paging")]
    fn handle_page_fault(addr: VirtAddr, flags: MappingFlags);
}

/// Call the external IRQ handler.
#[allow(dead_code)]
pub(crate) fn handle_irq_extern(irq_num: usize) {
    call_interface!(TrapHandler::handle_irq, irq_num);
}

/// Call the syscall handler
#[allow(dead_code)]
#[cfg(feature = "macro")]
/// 分割token流
pub(crate) fn handle_syscall(syscall_id: usize, args: [usize; 6]) -> isize {
    call_interface!(TrapHandler::handle_syscall, syscall_id, args)
}

#[cfg(feature = "paging")]
pub(crate) fn handle_page_fault(addr: VirtAddr, flags: MappingFlags) {
    call_interface!(TrapHandler::handle_page_fault, addr, flags);
}<|MERGE_RESOLUTION|>--- conflicted
+++ resolved
@@ -1,14 +1,11 @@
 //! Trap handling.
-<<<<<<< HEAD
-
-use crate_interface::{call_interface, def_interface};
-use memory_addr::VirtAddr;
-use page_table::MappingFlags;
-=======
 
 use crate_interface::{call_interface, def_interface};
 
->>>>>>> 322a8c34
+use memory_addr::VirtAddr;
+
+use page_table::MappingFlags;
+
 /// Trap handler interface.
 ///
 /// This trait is defined with the [`#[def_interface]`][1] attribute. Users
