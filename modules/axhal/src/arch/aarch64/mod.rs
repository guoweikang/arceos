mod context;
pub(crate) mod trap;

#[cfg(feature = "hv")]
<<<<<<< HEAD
pub(crate) mod hv;
=======
pub mod hv;
>>>>>>> a563bf4d

use core::arch::asm;

use aarch64_cpu::registers::{DAIF, TTBR1_EL1, VBAR_EL1};
use memory_addr::{PhysAddr, VirtAddr};
use tock_registers::interfaces::{Readable, Writeable};

pub use self::context::{FpState, TaskContext, TrapFrame};

/// Allows the current CPU to respond to interrupts.
#[inline]
pub fn enable_irqs() {
    unsafe { asm!("msr daifclr, #2") };
}

/// Makes the current CPU to ignore interrupts.
#[inline]
pub fn disable_irqs() {
    unsafe { asm!("msr daifset, #2") };
}

/// Returns whether the current CPU is allowed to respond to interrupts.
#[inline]
pub fn irqs_enabled() -> bool {
    !DAIF.matches_all(DAIF::I::Masked)
}

/// Relaxes the current CPU and waits for interrupts.
///
/// It must be called with interrupts enabled, otherwise it will never return.
#[inline]
pub fn wait_for_irqs() {
    aarch64_cpu::asm::wfi();
}

/// Halt the current CPU.
#[inline]
pub fn halt() {
    disable_irqs();
    aarch64_cpu::asm::wfi(); // should never return
}

/// Reads the register that stores the current page table root.
///
/// Returns the physical address of the page table root.
#[inline]
pub fn read_page_table_root() -> PhysAddr {
    let root = TTBR1_EL1.get();
    PhysAddr::from(root as usize)
}

/// Writes the register to update the current page table root.
///
/// # Safety
///
/// This function is unsafe as it changes the virtual memory address space.
pub unsafe fn write_page_table_root(root_paddr: PhysAddr) {
    let old_root = read_page_table_root();
    trace!("set page table root: {:#x} => {:#x}", old_root, root_paddr);
    if old_root != root_paddr {
        // kernel space page table use TTBR1 (0xffff_0000_0000_0000..0xffff_ffff_ffff_ffff)
        TTBR1_EL1.set(root_paddr.as_usize() as _);
        flush_tlb(None);
    }
}

/// Flushes the TLB.
///
/// If `vaddr` is [`None`], flushes the entire TLB. Otherwise, flushes the TLB
/// entry that maps the given virtual address.
#[inline]
pub fn flush_tlb(vaddr: Option<VirtAddr>) {
    unsafe {
        if let Some(vaddr) = vaddr {
            asm!("tlbi vaae1is, {}; dsb sy; isb", in(reg) vaddr.as_usize())
        } else {
            // flush the entire TLB
            asm!("tlbi vmalle1; dsb sy; isb")
        }
    }
}

/// Flushes the entire instruction cache.
#[inline]
pub fn flush_icache_all() {
    unsafe { asm!("ic iallu; dsb sy; isb") };
}

/// Sets the base address of the exception vector (writes `VBAR_EL1`).
#[inline]
pub fn set_exception_vector_base(vbar_el1: usize) {
    VBAR_EL1.set(vbar_el1 as _);
}

/// Flushes the data cache line (64 bytes) at the given virtual address
#[inline]
pub fn flush_dcache_line(vaddr: VirtAddr) {
    unsafe { asm!("dc ivac, {0:x}; dsb sy; isb", in(reg) vaddr.as_usize()) };
}<|MERGE_RESOLUTION|>--- conflicted
+++ resolved
@@ -2,11 +2,7 @@
 pub(crate) mod trap;
 
 #[cfg(feature = "hv")]
-<<<<<<< HEAD
-pub(crate) mod hv;
-=======
 pub mod hv;
->>>>>>> a563bf4d
 
 use core::arch::asm;
 
