--- conflicted
+++ resolved
@@ -1,56 +1,52 @@
-#![cfg_attr(not(test), no_std)]
-
-pub mod file;
-pub mod file_io;
-pub mod stdio;
-
-extern crate alloc;
-
-use alloc::string::String;
-use alloc::vec::Vec;
-
-pub mod flags;
-pub mod pipe;
-pub mod link;
-pub mod mount;
-pub mod types;
-pub mod dir;
-
-use axerrno::AxResult;
-use axfs::api::{canonicalize, OpenOptions, path_exists};
-use axio::{Read, Seek, SeekFrom};
-<<<<<<< HEAD
-pub use file::{new_fd, FileDesc, FileMetaData};
-pub use dir::{new_dir, DirDesc};
-=======
-use axlog::info;
-pub use file::new_fd;
->>>>>>> f3aac676
-pub use stdio::{Stderr, Stdin, Stdout};
-pub use types::{FilePath, DirEntType, DirEnt};
-
-
-/// 读取path文件的内容，但不新建文件描述符
-/// 用于内核读取代码文件初始化
-pub fn read_file(path: &str) -> AxResult<Vec<u8>> {
-    let mut file = OpenOptions::new()
-        .read(true)
-        .open(path)
-        .expect("failed to open file");
-    let mut buf = Vec::new();
-    file.read_to_end(&mut buf).expect("failed to read file");
-    Ok(buf)
-}
-
-/// 读取文件, 从指定位置开始读取完整内容
-pub fn read_file_with_offset(path: &str, offset: isize) -> AxResult<Vec<u8>> {
-    let mut file = OpenOptions::new()
-        .read(true)
-        .open(path)
-        .expect("failed to open file");
-    file.seek(SeekFrom::Start(offset as u64))
-        .expect("failed to seek file");
-    let mut buf = Vec::new();
-    file.read_to_end(&mut buf).expect("failed to read file");
-    Ok(buf)
-}
+#![cfg_attr(not(test), no_std)]
+
+pub mod file;
+pub mod file_io;
+pub mod stdio;
+
+extern crate alloc;
+
+use alloc::string::String;
+use alloc::vec::Vec;
+
+pub mod flags;
+pub mod pipe;
+pub mod link;
+pub mod mount;
+pub mod types;
+pub mod dir;
+
+use axerrno::AxResult;
+use axfs::api::{canonicalize, OpenOptions, path_exists};
+use axio::{Read, Seek, SeekFrom};
+use axlog::info;
+pub use file::{new_fd, FileDesc, FileMetaData};
+pub use dir::{new_dir, DirDesc};
+pub use stdio::{Stderr, Stdin, Stdout};
+pub use types::{FilePath, DirEntType, DirEnt};
+
+
+/// 读取path文件的内容，但不新建文件描述符
+/// 用于内核读取代码文件初始化
+pub fn read_file(path: &str) -> AxResult<Vec<u8>> {
+    let mut file = OpenOptions::new()
+        .read(true)
+        .open(path)
+        .expect("failed to open file");
+    let mut buf = Vec::new();
+    file.read_to_end(&mut buf).expect("failed to read file");
+    Ok(buf)
+}
+
+/// 读取文件, 从指定位置开始读取完整内容
+pub fn read_file_with_offset(path: &str, offset: isize) -> AxResult<Vec<u8>> {
+    let mut file = OpenOptions::new()
+        .read(true)
+        .open(path)
+        .expect("failed to open file");
+    file.seek(SeekFrom::Start(offset as u64))
+        .expect("failed to seek file");
+    let mut buf = Vec::new();
+    file.read_to_end(&mut buf).expect("failed to read file");
+    Ok(buf)
+}